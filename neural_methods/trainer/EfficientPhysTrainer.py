"""Trainer for TSCAN, but also applies to 3D-CAN, Hybrid-CAN, and DeepPhys."""

from neural_methods.trainer.BaseTrainer import BaseTrainer
import torch
from neural_methods.model.EfficientPhys import EfficientPhys
from neural_methods.loss.NegPearsonLoss import Neg_Pearson
import torch.optim as optim
import numpy as np
import os
from tqdm import tqdm
import logging

class EfficientPhysTrainer(BaseTrainer):

    def __init__(self, config):
        """Inits parameters from args and the writer for TensorboardX."""
        super().__init__()
        self.device = torch.device(config.DEVICE)
        self.frame_depth = config.MODEL.TSCAN.FRAME_DEPTH
        self.model = EfficientPhys(frame_depth=self.frame_depth,
                           img_size=config.DATA.PREPROCESS.H).to(self.device)
        self.criterion = torch.nn.MSELoss()
        self.optimizer = optim.Adam(
            self.model.parameters(), lr=config.TRAIN.LR)
        self.max_epoch_num = config.TRAIN.EPOCHS
        self.model_dir = config.MODEL.MODEL_DIR
        self.model_file_name = config.TRAIN.MODEL_FILE_NAME
   
    def train(self, data_loader):
        """ TODO:Docstring"""
        min_valid_loss = 1
        for epoch in range(self.max_epoch_num):
            logging.debug(f"====Training Epoch: {epoch}====")
            running_loss = 0.0
            train_loss = []
            self.model.train()
            # Model Training
<<<<<<< HEAD
            tbar=tqdm(data_loader["train"],ncols=80)
            
            for idx, batch in enumerate(tbar):
                tbar.set_description("Epoch %s" % epoch)
=======
            tbar=tqdm(data_loader["train"])
            tbar.set_description("Epoch %s" % epoch)
            for idx, batch in enumerate(tbar):
                
>>>>>>> 207fcd4f
                data, labels = batch[0].to(
                    self.device), batch[1].to(self.device)
                N, D, C, H, W = data.shape
                data = data.view(N*D, C, H, W)
                labels = labels.view(-1, 1)
                data = data[:(N*D)//self.frame_depth*self.frame_depth]
                labels = labels[:(N*D)//self.frame_depth*self.frame_depth]
                self.optimizer.zero_grad()
                pred_ppg = self.model(data)
                loss = self.criterion(pred_ppg, labels)
                loss.backward()
                self.optimizer.step()
                running_loss += loss.item()
                logging.debug(loss.item())
                if idx % 100 == 99:  # print every 100 mini-batches
<<<<<<< HEAD
                print(
=======
                logging.debug(
>>>>>>> 207fcd4f
                        f'[{epoch + 1}, {idx + 1:5d}] loss: {running_loss / 2000:.3f}')
                running_loss = 0.0
                train_loss.append(loss.item())
                tbar.set_postfix(loss=loss.item())
            valid_loss = self.validate(data_loader)
            if valid_loss < min_valid_loss:
                logging.debug("Updating the best ckpt")
                min_valid_loss = valid_loss
                self.save_model()
            logging.debug('valid loss: ', valid_loss)
            logging.debug('min_valid_loss: ', min_valid_loss)

    def validate(self, data_loader):
        """ Model evaluation on the validation dataset."""
        logging.debug(" ====Validating===")
        valid_loss = []
        self.model.eval()
        valid_step = 0
        with torch.no_grad():
<<<<<<< HEAD
            vbar=tqdm(data_loader["valid"],ncols=80)
            
=======
            vbar=tqdm(data_loader["valid"])
>>>>>>> 207fcd4f
            for valid_idx, valid_batch in enumerate(vbar):
                vbar.set_description("Validation")                
                data_valid, labels_valid = valid_batch[0].to(
                    self.device), valid_batch[1].to(self.device)
                N, D, C, H, W = data_valid.shape
                data_valid = data_valid.view(N * D, C, H, W)
                labels_valid = labels_valid.view(-1, 1)
                data_valid = data_valid[:(
                    N * D) // self.frame_depth * self.frame_depth]
                labels_valid = labels_valid[:(
                    N * D) // self.frame_depth * self.frame_depth]
                pred_ppg_valid = self.model(data_valid)
                loss = self.criterion(pred_ppg_valid, labels_valid)
                valid_loss.append(loss.item())
                valid_step += 1
                vbar.set_postfix(loss=loss.item())
            valid_loss = np.asarray(valid_loss)
        return np.mean(valid_loss)

    def test(self, data_loader):
        """ Model evaluation on the testing dataset."""
        logging.debug(" ====Testing===")
        test_step = 0
        test_loss = []
        self.model.eval()
        with torch.no_grad():
            for test_idx, test_batch in enumerate(data_loader["test"]):
                data_test, labels_test = test_batch[0].to(
                    self.device), test_batch[1].to(self.device)
                N, D, C, H, W = data_test.shape
                data_test = data_test.view(N * D, C, H, W)
                labels_test = labels_test.view(-1, 1)
                data_test = data_test[:(
                    N * D) // self.frame_depth * self.frame_depth]
                labels_test = labels_test[:(
                    N * D) // self.frame_depth * self.frame_depth]
                pred_ppg_test = self.model(data_test)
                loss = self.criterion(pred_ppg_test, labels_test)
                test_loss.append(loss.item())
                self.twriter.add_scalar("test_loss", scalar_value=float(
                    loss), global_step=test_step)
                test_step += 1
        return np.mean(test_loss)

    def save_model(self):
        if not os.path.exists(self.model_dir):
            os.mkdir(self.model_dir)
        torch.save(self.model.state_dict(), os.path.join(
            self.model_dir, self.model_file_name))<|MERGE_RESOLUTION|>--- conflicted
+++ resolved
@@ -35,17 +35,10 @@
             train_loss = []
             self.model.train()
             # Model Training
-<<<<<<< HEAD
             tbar=tqdm(data_loader["train"],ncols=80)
             
             for idx, batch in enumerate(tbar):
                 tbar.set_description("Epoch %s" % epoch)
-=======
-            tbar=tqdm(data_loader["train"])
-            tbar.set_description("Epoch %s" % epoch)
-            for idx, batch in enumerate(tbar):
-                
->>>>>>> 207fcd4f
                 data, labels = batch[0].to(
                     self.device), batch[1].to(self.device)
                 N, D, C, H, W = data.shape
@@ -61,11 +54,7 @@
                 running_loss += loss.item()
                 logging.debug(loss.item())
                 if idx % 100 == 99:  # print every 100 mini-batches
-<<<<<<< HEAD
-                print(
-=======
                 logging.debug(
->>>>>>> 207fcd4f
                         f'[{epoch + 1}, {idx + 1:5d}] loss: {running_loss / 2000:.3f}')
                 running_loss = 0.0
                 train_loss.append(loss.item())
@@ -85,12 +74,7 @@
         self.model.eval()
         valid_step = 0
         with torch.no_grad():
-<<<<<<< HEAD
             vbar=tqdm(data_loader["valid"],ncols=80)
-            
-=======
-            vbar=tqdm(data_loader["valid"])
->>>>>>> 207fcd4f
             for valid_idx, valid_batch in enumerate(vbar):
                 vbar.set_description("Validation")                
                 data_valid, labels_valid = valid_batch[0].to(
